#!/usr/bin/env python3
"""
Main script to demonstrate the drone simulation framework.

Simulation Scale and Speeds:
- Map: 100km x 100km (1 grid unit = 1 km)
- Drones: 100 km/h (10 grid units per step)
- Drone Field of View: 300m x 300m (0.3km x 0.3km)
- Drone Pattern: Dense lawnmower pattern with 2km spacing between lines
- Collecting System: 1.5 knots ≈ 2.78 km/h (0.278 grid units per step)
- Collecting System Range: 900m (0.9km) in all directions
- Particles: 0.5 knots ≈ 0.93 km/h (0.093 grid units per step)
"""
import os
import datetime
import sys
import argparse
import math
from ocean_map import OceanMap
from lawnmower_drone import LawnmowerDrone
from circular_drone import CircularDrone
from ai_drone import AIDrone
from catching_system import CatchingSystem
from simulation_engine import SimulationEngine
from visualization import SimulationVisualizer
from strategy_manager import StrategyManager

<<<<<<< HEAD
def run_lawnmower_simulation(output_dir, strategy_name=None, seed=None, steps=200):
=======
def run_lawnmower_simulation(output_dir, strategy_name=None, seed=None, num_steps=200):
>>>>>>> 912cdcc5
    """
    Run a simulation using lawnmower pattern drones.
    
    Args:
        output_dir (str): Directory to save output files
        strategy_name (str, optional): Name of the scanning strategy to use
        seed (int, optional): Random seed for reproducible particle dispersion
        steps (int): Number of steps to run simulation for
        
    Returns:
        tuple: (final_stats, gif_path)
    """
    # Create the ocean map with optional seed
    ocean = OceanMap(width=100.0, height=100.0, particle_density=0.5, seed=seed)
    
    # Create the catching system in the center of the map
    system_x = 50.0
    system_y = 50.0
    system = CatchingSystem(x_km=system_x, y_km=system_y)
    
    # Create a fleet of drones all starting at the catching system's location
    # but heading in different directions to avoid path overlap
    drones = [
        # Drone 1: Start at system, move east and north
        # Field of view is 300m x 300m (0.3km x 0.3km)
        # Using a small step size (2.0 km) for a denser pattern with more lines
        LawnmowerDrone(x_km=system_x, y_km=system_y, scan_radius=0.3, 
                       min_x=0.0, max_x=100.0, min_y=0.0, max_y=100.0,
                       step_size=2.0, initial_direction=1, initial_vertical_direction=1,
                       strategy_name=strategy_name),
        
        # Drone 2: Start at system, move west and south
        # Field of view is 300m x 300m (0.3km x 0.3km)
        # Using a small step size (2.0 km) for a denser pattern with more lines
        LawnmowerDrone(x_km=system_x, y_km=system_y, scan_radius=0.3, 
                       min_x=0.0, max_x=100.0, min_y=0.0, max_y=100.0,
                       step_size=2.0, initial_direction=-1, initial_vertical_direction=-1,
                       strategy_name=strategy_name)
    ]
    
    # Include strategy name and seed in pattern_name if provided
    pattern_name = "lawnmower"
    pattern_params = {}
    
    if strategy_name:
        # Get strategy parameters for filename
        strategy_manager = StrategyManager()
        strategy = strategy_manager.get_strategy(strategy_name)
        if strategy and "H (km)" in strategy and "V (km)" in strategy:
            pattern_params = {
                "strategy": strategy_name,
                "H": strategy["H (km)"],
                "V": strategy["V (km)"]
            }
        else:
            pattern_params = {"strategy": strategy_name}
    
    # Add seed to pattern parameters
    pattern_params["seed"] = ocean.seed
            
<<<<<<< HEAD
    return run_simulation(200, ocean, drones, system, output_dir, pattern_name, pattern_params)

def run_circular_simulation(output_dir, seed=None, steps=200):
=======
    return run_simulation(ocean, drones, system, output_dir, pattern_name, pattern_params, num_steps)

def run_ai_simulation(output_dir, seed=None, num_drones=4, num_steps=200):
    """
    Run a simulation using AI drones with dynamic path planning.
    
    Args:
        output_dir (str): Directory to save output files
        seed (int, optional): Random seed for reproducible particle dispersion
        num_drones (int, optional): Number of drones to use in the simulation
        
    Returns:
        tuple: (final_stats, gif_path)
    """
    # Create the ocean map with optional seed
    ocean = OceanMap(width=100.0, height=100.0, particle_density=0.5, seed=seed)
    
    # Create the catching system in the center of the map
    system_x = 50.0
    system_y = 50.0
    system = CatchingSystem(x_km=system_x, y_km=system_y)
    
    # Create a fleet of AI drones with dynamic path planning
    drones = []
    
    # Calculate starting positions distributed around the catching system
    # This helps drones start in different areas to avoid initial overlap
    for i in range(num_drones):
        # Calculate angle for this drone (evenly distributed around a circle)
        angle = 2 * math.pi * i / num_drones
        
        # Calculate starting position (10 units away from center)
        start_offset = 10.0
        start_x = system_x + start_offset * math.cos(angle)
        start_y = system_y + start_offset * math.sin(angle)
        
        # Ensure within boundaries
        start_x = max(0.0, min(100.0, start_x))
        start_y = max(0.0, min(100.0, start_y))
        
        # Create drone with unique ID and initial heading toward its assigned sector
        drone = AIDrone(
            x_km=start_x, 
            y_km=start_y, 
            scan_radius=0.3, 
            min_x=0.0, 
            max_x=100.0, 
            min_y=0.0, 
            max_y=100.0,
            step_size=2.0,  # Increased step size for faster exploration
            drone_id=i
        )
        
        # Set initial heading toward the drone's preferred sector
        sector = i % 4  # 0=SW, 1=SE, 2=NW, 3=NE
        if sector == 0:  # Southwest
            drone.current_heading = 5 * math.pi / 4  # 225 degrees
        elif sector == 1:  # Southeast
            drone.current_heading = 7 * math.pi / 4  # 315 degrees
        elif sector == 2:  # Northwest
            drone.current_heading = 3 * math.pi / 4  # 135 degrees
        else:  # Northeast
            drone.current_heading = math.pi / 4  # 45 degrees
        
        drones.append(drone)
    
    # Add seed and drone count to pattern parameters
    pattern_name = "ai"
    pattern_params = {
        "seed": ocean.seed,
        "num_drones": num_drones
    }
            
    return run_simulation(ocean, drones, system, output_dir, pattern_name, pattern_params, num_steps)

def run_circular_simulation(output_dir, seed=None, num_steps=200):
>>>>>>> 912cdcc5
    """
    Run a simulation using circular pattern drones.
    
    Args:
        output_dir (str): Directory to save output files
        seed (int, optional): Random seed for reproducible particle dispersion
        steps (int): Number of steps to run simulation for
        
    Returns:
        tuple: (final_stats, gif_path)
    """
    # Create the ocean map with optional seed
    ocean = OceanMap(width=100.0, height=100.0, particle_density=0.5, seed=seed)
    
    # Create the catching system in the center of the map
    system_x = 50.0
    system_y = 50.0
    system = CatchingSystem(x_km=system_x, y_km=system_y)
    
    # Create a fleet of circular drones
    # Each drone will fly in circles in front of the system
    # Pass the catching system reference so drones can follow it
    drones = [
        # Drone 1: Closest to the system, small circle
        CircularDrone(x_km=system_x, y_km=system_y, scan_radius=0.3,
                     center_x=system_x, center_y=system_y,
                     orbit_radius=2.0, drone_id=0, total_drones=5,
                     catching_system=system),
        
        # Drone 2: Medium distance, left side
        CircularDrone(x_km=system_x, y_km=system_y, scan_radius=0.3,
                     center_x=system_x, center_y=system_y,
                     orbit_radius=2.5, drone_id=1, total_drones=5,
                     catching_system=system),
        
        # Drone 3: Medium distance, right side
        CircularDrone(x_km=system_x, y_km=system_y, scan_radius=0.3,
                     center_x=system_x, center_y=system_y,
                     orbit_radius=2.5, drone_id=2, total_drones=5,
                     catching_system=system),
        
        # Drone 4: Further out, left side
        CircularDrone(x_km=system_x, y_km=system_y, scan_radius=0.3,
                     center_x=system_x, center_y=system_y,
                     orbit_radius=3.0, drone_id=3, total_drones=5,
                     catching_system=system),
        
        # Drone 5: Further out, right side
        CircularDrone(x_km=system_x, y_km=system_y, scan_radius=0.3,
                     center_x=system_x, center_y=system_y,
                     orbit_radius=3.0, drone_id=4, total_drones=5,
                     catching_system=system)
    ]
    
    # Add seed to pattern parameters
    pattern_params = {"seed": ocean.seed}
<<<<<<< HEAD
    return run_simulation(steps, ocean, drones, system, output_dir, "circular", pattern_params)

def run_simulation(steps, ocean, drones, system, output_dir, pattern_name, pattern_params={}):
=======
    return run_simulation(ocean, drones, system, output_dir, "circular", pattern_params, num_steps)

def run_simulation(ocean, drones, system, output_dir, pattern_name, pattern_params={}, num_steps=200):
>>>>>>> 912cdcc5
    """
    Run a simulation with the given components.
    
    Args:
        steps (int): Number of steps
        ocean (OceanMap): The ocean map
        drones (list): List of drone objects
        system (CatchingSystem): The catching system
        output_dir (str): Directory to save output files
        pattern_name (str): Name of the drone pattern for filename
        pattern_params (dict): Additional parameters to include in the filename
        num_steps (int): Number of simulation steps to run
        
    Returns:
        tuple: (final_stats, gif_path)
    """
    # Create the simulation engine
    simulation = SimulationEngine(ocean, drones, system)
    
    # Create the visualizer and pass the simulation engine for trajectory tracking
    visualizer = SimulationVisualizer(ocean, drones, system, output_dir=output_dir, simulation_engine=simulation)
    
<<<<<<< HEAD
    # Number of steps to run
    num_steps = steps
    
=======
>>>>>>> 912cdcc5
    # Run the simulation
    print(f"Starting simulation with {pattern_name} pattern drones for {num_steps} steps...")
    for i in range(num_steps):
        # Run one simulation step
        stats = simulation.step()
        
        # Capture the current state as a frame
        visualizer.capture_frame(i + 1)
        
        # Print stats every 10 steps
        if i % 10 == 0:
            print(f"Step {stats['step']}: Detected {stats['particles_detected']:.2f}, "
                  f"Processed {stats['particles_processed']:.2f}")
    
    # Generate timestamp for unique filename
    timestamp = datetime.datetime.now().strftime("%Y%m%d_%H%M%S")
    
    # Create a descriptive filename with parameters
    filename_parts = [f"simulation_{pattern_name}"]
    
    # Add strategy parameters if available
    if pattern_params:
        if "strategy" in pattern_params:
            # Clean up strategy name for filename
            clean_strategy = pattern_params["strategy"].replace(":", "-").replace(" ", "_")
            filename_parts.append(clean_strategy)
            
        if "H" in pattern_params and "V" in pattern_params:
            filename_parts.append(f"H{pattern_params['H']}_V{pattern_params['V']}")
            
        # Always include seed in filename
        if "seed" in pattern_params:
            filename_parts.append(f"seed{pattern_params['seed']}")
    
    # Add timestamp and extension
    filename_parts.append(timestamp)
    gif_filename = "_".join(filename_parts) + ".gif"
    
    # Save the animation
    gif_path = visualizer.save_animation(filename=gif_filename, fps=4)
    
    # Print final statistics
    final_stats = simulation.stats
    print("\nSimulation complete!")
    print(f"Total steps: {final_stats['total_steps']}")
    print(f"Total particles detected: {final_stats['total_particles_detected']:.2f}")
    print(f"Total particles processed: {final_stats['total_particles_processed']:.2f}")
    print(f"Animation saved to: {gif_path}")
    
    return final_stats, gif_path

def list_strategies():
    """List all available scanning strategies."""
    strategy_manager = StrategyManager()
    strategies = strategy_manager.get_strategy_names()
    default_strategy = strategy_manager.get_default_strategy_name()
    
    print("\nAvailable scanning strategies:")
    for i, strategy in enumerate(strategies, 1):
        if strategy == default_strategy:
            print(f"{i}. {strategy} (default)")
        else:
            print(f"{i}. {strategy}")

def main():
    # Create output directory
    output_dir = "output"
    os.makedirs(output_dir, exist_ok=True)
    
    # Set up argument parser
    parser = argparse.ArgumentParser(description="Drone Simulation")
    parser.add_argument("pattern", nargs="?", choices=["circular", "lawnmower", "ai"], default="lawnmower",
                        help="Drone flight pattern (default: lawnmower)")
    parser.add_argument("--strategy", "-s", help="Scanning strategy for lawnmower pattern")
    parser.add_argument("--list-strategies", "-l", action="store_true", help="List available scanning strategies")
    parser.add_argument("--seed", type=int, help="Random seed for reproducible particle dispersion")
<<<<<<< HEAD
    parser.add_argument("--steps", type=int, help="Number of steps to simulate", default=200)
=======
    parser.add_argument("--num-drones", "-n", type=int, default=4, help="Number of drones to use (default: 4, only applicable for AI pattern)")
    parser.add_argument("--steps", type=int, default=200, help="Number of simulation steps to run (default: 200)")
>>>>>>> 912cdcc5
    
    args = parser.parse_args()
    
    # List strategies if requested
    if args.list_strategies:
        list_strategies()
        return
    
    # Run the appropriate simulation
    if args.pattern == "circular":
        if args.strategy:
            print("Note: Strategy selection is only applicable for lawnmower pattern")
        run_circular_simulation(output_dir, args.seed, args.steps)
<<<<<<< HEAD
=======
    elif args.pattern == "ai":
        if args.strategy:
            print("Note: Strategy selection is only applicable for lawnmower pattern")
        print(f"Running AI simulation with {args.num_drones} drones for {args.steps} steps...")
        run_ai_simulation(output_dir, args.seed, args.num_drones, args.steps)
>>>>>>> 912cdcc5
    else:
        run_lawnmower_simulation(output_dir, args.strategy, args.seed, args.steps)

if __name__ == "__main__":
    main()<|MERGE_RESOLUTION|>--- conflicted
+++ resolved
@@ -25,11 +25,7 @@
 from visualization import SimulationVisualizer
 from strategy_manager import StrategyManager
 
-<<<<<<< HEAD
-def run_lawnmower_simulation(output_dir, strategy_name=None, seed=None, steps=200):
-=======
-def run_lawnmower_simulation(output_dir, strategy_name=None, seed=None, num_steps=200):
->>>>>>> 912cdcc5
+import math
     """
     Run a simulation using lawnmower pattern drones.
     
@@ -90,64 +86,59 @@
     # Add seed to pattern parameters
     pattern_params["seed"] = ocean.seed
             
-<<<<<<< HEAD
-    return run_simulation(200, ocean, drones, system, output_dir, pattern_name, pattern_params)
-
-def run_circular_simulation(output_dir, seed=None, steps=200):
-=======
-    return run_simulation(ocean, drones, system, output_dir, pattern_name, pattern_params, num_steps)
+    return run_simulation(200, ocean, drones, system, output_dir, pattern_name, pattern_params, num_steps)
 
 def run_ai_simulation(output_dir, seed=None, num_drones=4, num_steps=200):
     """
     Run a simulation using AI drones with dynamic path planning.
-    
+
     Args:
         output_dir (str): Directory to save output files
         seed (int, optional): Random seed for reproducible particle dispersion
         num_drones (int, optional): Number of drones to use in the simulation
-        
+
     Returns:
         tuple: (final_stats, gif_path)
     """
     # Create the ocean map with optional seed
     ocean = OceanMap(width=100.0, height=100.0, particle_density=0.5, seed=seed)
-    
+
     # Create the catching system in the center of the map
     system_x = 50.0
     system_y = 50.0
     system = CatchingSystem(x_km=system_x, y_km=system_y)
-    
+
     # Create a fleet of AI drones with dynamic path planning
     drones = []
-    
+
     # Calculate starting positions distributed around the catching system
     # This helps drones start in different areas to avoid initial overlap
     for i in range(num_drones):
         # Calculate angle for this drone (evenly distributed around a circle)
         angle = 2 * math.pi * i / num_drones
-        
+
         # Calculate starting position (10 units away from center)
         start_offset = 10.0
         start_x = system_x + start_offset * math.cos(angle)
         start_y = system_y + start_offset * math.sin(angle)
-        
+
         # Ensure within boundaries
         start_x = max(0.0, min(100.0, start_x))
         start_y = max(0.0, min(100.0, start_y))
-        
+
         # Create drone with unique ID and initial heading toward its assigned sector
         drone = AIDrone(
-            x_km=start_x, 
-            y_km=start_y, 
-            scan_radius=0.3, 
-            min_x=0.0, 
-            max_x=100.0, 
-            min_y=0.0, 
+            x_km=start_x,
+            y_km=start_y,
+            scan_radius=0.3,
+            min_x=0.0,
+            max_x=100.0,
+            min_y=0.0,
             max_y=100.0,
             step_size=2.0,  # Increased step size for faster exploration
             drone_id=i
         )
-        
+
         # Set initial heading toward the drone's preferred sector
         sector = i % 4  # 0=SW, 1=SE, 2=NW, 3=NE
         if sector == 0:  # Southwest
@@ -158,20 +149,17 @@
             drone.current_heading = 3 * math.pi / 4  # 135 degrees
         else:  # Northeast
             drone.current_heading = math.pi / 4  # 45 degrees
-        
+
         drones.append(drone)
-    
+
     # Add seed and drone count to pattern parameters
     pattern_name = "ai"
     pattern_params = {
         "seed": ocean.seed,
         "num_drones": num_drones
     }
-            
+
     return run_simulation(ocean, drones, system, output_dir, pattern_name, pattern_params, num_steps)
-
-def run_circular_simulation(output_dir, seed=None, num_steps=200):
->>>>>>> 912cdcc5
     """
     Run a simulation using circular pattern drones.
     
@@ -228,15 +216,9 @@
     
     # Add seed to pattern parameters
     pattern_params = {"seed": ocean.seed}
-<<<<<<< HEAD
-    return run_simulation(steps, ocean, drones, system, output_dir, "circular", pattern_params)
-
-def run_simulation(steps, ocean, drones, system, output_dir, pattern_name, pattern_params={}):
-=======
-    return run_simulation(ocean, drones, system, output_dir, "circular", pattern_params, num_steps)
-
-def run_simulation(ocean, drones, system, output_dir, pattern_name, pattern_params={}, num_steps=200):
->>>>>>> 912cdcc5
+    return run_simulation(steps, ocean, drones, system, output_dir, "circular", pattern_params, num_steps)
+
+def run_simulation(steps, ocean, drones, system, output_dir, pattern_name, pattern_params={}, num_steps=200):
     """
     Run a simulation with the given components.
     
@@ -249,7 +231,7 @@
         pattern_name (str): Name of the drone pattern for filename
         pattern_params (dict): Additional parameters to include in the filename
         num_steps (int): Number of simulation steps to run
-        
+
     Returns:
         tuple: (final_stats, gif_path)
     """
@@ -259,12 +241,8 @@
     # Create the visualizer and pass the simulation engine for trajectory tracking
     visualizer = SimulationVisualizer(ocean, drones, system, output_dir=output_dir, simulation_engine=simulation)
     
-<<<<<<< HEAD
     # Number of steps to run
     num_steps = steps
-    
-=======
->>>>>>> 912cdcc5
     # Run the simulation
     print(f"Starting simulation with {pattern_name} pattern drones for {num_steps} steps...")
     for i in range(num_steps):
@@ -341,13 +319,9 @@
     parser.add_argument("--strategy", "-s", help="Scanning strategy for lawnmower pattern")
     parser.add_argument("--list-strategies", "-l", action="store_true", help="List available scanning strategies")
     parser.add_argument("--seed", type=int, help="Random seed for reproducible particle dispersion")
-<<<<<<< HEAD
-    parser.add_argument("--steps", type=int, help="Number of steps to simulate", default=200)
-=======
     parser.add_argument("--num-drones", "-n", type=int, default=4, help="Number of drones to use (default: 4, only applicable for AI pattern)")
     parser.add_argument("--steps", type=int, default=200, help="Number of simulation steps to run (default: 200)")
->>>>>>> 912cdcc5
-    
+
     args = parser.parse_args()
     
     # List strategies if requested
@@ -360,14 +334,11 @@
         if args.strategy:
             print("Note: Strategy selection is only applicable for lawnmower pattern")
         run_circular_simulation(output_dir, args.seed, args.steps)
-<<<<<<< HEAD
-=======
     elif args.pattern == "ai":
         if args.strategy:
             print("Note: Strategy selection is only applicable for lawnmower pattern")
         print(f"Running AI simulation with {args.num_drones} drones for {args.steps} steps...")
         run_ai_simulation(output_dir, args.seed, args.num_drones, args.steps)
->>>>>>> 912cdcc5
     else:
         run_lawnmower_simulation(output_dir, args.strategy, args.seed, args.steps)
 
