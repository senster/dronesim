--- conflicted
+++ resolved
@@ -49,30 +49,18 @@
         # Drone 1: Start at system, move east and north
         # Field of view is 300m x 300m (0.3km x 0.3km)
         # Using a small step size (2.0 km) for a denser pattern with more lines
-<<<<<<< HEAD
         LawnmowerDrone(x_km=system_x, y_km=system_y, scan_radius=0.3, 
                        min_x=0.0, max_x=100.0, min_y=0.0, max_y=100.0,
-                       step_size=2.0, initial_direction=1, initial_vertical_direction=1),
-=======
-        LawnmowerDrone(lat=system_lat, long=system_long, scan_radius=0.3, 
-                       min_lat=0.0, max_lat=100.0, min_long=0.0, max_long=100.0,
                        step_size=2.0, initial_direction=1, initial_vertical_direction=1,
                        strategy_name=strategy_name),
->>>>>>> 7e8520e4
         
         # Drone 2: Start at system, move west and south
         # Field of view is 300m x 300m (0.3km x 0.3km)
         # Using a small step size (2.0 km) for a denser pattern with more lines
-<<<<<<< HEAD
         LawnmowerDrone(x_km=system_x, y_km=system_y, scan_radius=0.3, 
                        min_x=0.0, max_x=100.0, min_y=0.0, max_y=100.0,
-                       step_size=2.0, initial_direction=-1, initial_vertical_direction=-1)
-=======
-        LawnmowerDrone(lat=system_lat, long=system_long, scan_radius=0.3, 
-                       min_lat=0.0, max_lat=100.0, min_long=0.0, max_long=100.0,
                        step_size=2.0, initial_direction=-1, initial_vertical_direction=-1,
                        strategy_name=strategy_name)
->>>>>>> 7e8520e4
     ]
     
     # Include strategy name and seed in pattern_name if provided
