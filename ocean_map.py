import numpy as np
import xarray as xr
import os
from datetime import datetime
from actor import Actor

class OceanMap(Actor):
    """
    Represents the ocean environment with particle distribution.
    Loads particles from OceanParcels zarr files.
    """
    def __init__(self, width=100.0, height=100.0, zarr_path="pset/0_Particles.zarr"):
        """
        Initialize an OceanMap with dimensions and particle distribution from zarr file.
        
        Args:
            width (float): Width of the map in kilometers
            height (float): Height of the map in kilometers
            zarr_path (str): Path to OceanParcels zarr file for particle data
        """
        super().__init__(0.0, 0.0)  # Position not relevant for the map
        self.width = width
        self.height = height
        self.particle_map = {}  # Will store density values for different regions
        self.grid_size = 1  # Higher resolution grid (1x1 units)
        
        # Track processed particles (where particles have been removed)
        self.processed_particles = {}  # Will store grid cells where particles have been processed
        
        # Zarr file path for loading particles
        self.zarr_path = zarr_path
        
        # Time-related attributes
        self.current_time_index = 0
        self.time_steps = []
        self.particles_data = None
        self.seconds_per_step = 300.0  # Default value (5 minutes)
        
        # Load particle data from zarr file
        print(f"Loading particles from zarr file: {self.zarr_path}")
        self._load_particles_from_zarr()
        
    def step(self):
        """
        Update the particle distribution for one time step.
        """
        self._update_particles_from_zarr()
        
    def get_particles_in_area(self, polygon):
        """
        Get the density of particles in a specified area.
        Takes into account areas where particles have been processed (removed).
        Optimized for performance.
        
        Args:
            polygon (list): List of (x_km, y_km) points defining the area to check
            
        Returns:
            float: Density of particles in the area (0.0 to 1.0)
        """
        # For simplicity, we'll just use the center point of the polygon
        # In a real implementation, this would calculate the actual intersection
        center_x_km = sum(p[0] for p in polygon) / len(polygon)
        center_y_km = sum(p[1] for p in polygon) / len(polygon)
        
        # Get the density at this point using the higher resolution grid
        grid_x = int(center_x_km / self.grid_size)
        grid_y = int(center_y_km / self.grid_size)
        key = (grid_x, grid_y)
        
        # Use cached values when possible for better performance
        # Check if this area has been processed (particles removed)
        if key in self.processed_particles:
            # Return the reduced density after processing
            return self.processed_particles[key]
        elif key in self.particle_map:
            return self.particle_map[key]
        else:
<<<<<<< HEAD
            # For points outside the grid, return zero density
            return 0.0
            
    def process_particles_at_location(self, x_km, y_km, amount):
=======
            # For points outside the grid, calculate density based on distance to clusters
            density = self._calculate_density_at_point(center_lat, center_long)
            # Cache the result for future lookups
            self.particle_map[key] = density
            return density
            
    def _batch_calculate_densities(self, lats, longs):
        """
        Calculate particle densities for multiple points at once.
        Optimized for performance using vectorized operations.
        
        Args:
            lats (numpy.ndarray): Array of latitude positions
            longs (numpy.ndarray): Array of longitude positions
            
        Returns:
            numpy.ndarray: Array of density values between 0.0 and 1.0
        """
        # Start with base density for all points
        n_points = len(lats)
        densities = np.full(n_points, self.base_density)
        
        if len(self.clusters) == 0:
            return densities
            
        # Get cluster data
        cluster_positions = self.cluster_array[:, :2]  # x, y coordinates
        strengths = self.cluster_array[:, 2]
        radii = self.cluster_array[:, 3]
        radii_squared_2x = 2 * (radii ** 2)
        radii_3x_squared = (radii * 3) ** 2
        
        # For each point, calculate contributions from all clusters
        for i in range(n_points):
            lat, long = lats[i], longs[i]
            
            # Calculate distances to all clusters at once
            dx = lat - cluster_positions[:, 0]
            dy = long - cluster_positions[:, 1]
            distances_squared = dx*dx + dy*dy
            
            # Only consider clusters within 3x radius
            mask = distances_squared < radii_3x_squared
            
            # Calculate contributions for relevant clusters
            if np.any(mask):
                relevant_distances_squared = distances_squared[mask]
                relevant_strengths = strengths[mask]
                relevant_radii_squared = radii_squared_2x[mask]
                
                # Gaussian falloff from center
                contributions = relevant_strengths * np.exp(-relevant_distances_squared / relevant_radii_squared)
                densities[i] += np.sum(contributions)
        
        # Ensure densities are between 0.0 and 1.0
        return np.clip(densities, 0.0, 1.0)
            
    def process_particles_at_location(self, lat, long, amount):
>>>>>>> 4be7a554
        """
        Process (remove) particles at a specific location.
        
        Args:
            x_km (float): X position in kilometers
            y_km (float): Y position in kilometers
            amount (float): Amount of particles to process (0.0 to 1.0)
        """
<<<<<<< HEAD
        # Convert to grid coordinates
        grid_x = int(x_km / self.grid_size)
        grid_y = int(y_km / self.grid_size)
=======
        # Get the grid cell for this location
        grid_x = int(lat / self.grid_size)
        grid_y = int(long / self.grid_size)
>>>>>>> 4be7a554
        key = (grid_x, grid_y)
        
        # Get current density
        if key in self.particle_map:
            current_density = self.particle_map[key]
        else:
<<<<<<< HEAD
            current_density = 0.0
        
        # Check if this area has already been processed
        if key in self.processed_particles:
            current_density = self.processed_particles[key]
=======
            current_density = self._calculate_density_at_point(lat, long)
            self.particle_map[key] = current_density
>>>>>>> 4be7a554
        
        # Calculate how much can be processed (can't process more than exists)
        processable = min(amount, current_density)
        
        # Reduce density by the processed amount
        new_density = max(0.0, current_density - processable)
        self.processed_particles[key] = new_density
        
        # Also process neighboring cells with a falloff effect
        radius = 1  # Process particles in a small radius around the target
        for dx in range(-radius, radius + 1):
            for dy in range(-radius, radius + 1):
                if dx == 0 and dy == 0:
                    continue  # Skip the center cell (already processed)
                
                neighbor_key = (grid_x + dx, grid_y + dy)
                
                # Get current density at neighbor
                if neighbor_key in self.particle_map:
                    neighbor_density = self.particle_map[neighbor_key]
                else:
                    neighbor_density = 0.0
                
                # Check if this neighbor has already been processed
                if neighbor_key in self.processed_particles:
                    neighbor_density = self.processed_particles[neighbor_key]
                
                # Calculate falloff based on distance
                distance = np.sqrt(dx*dx + dy*dy)
                falloff = max(0.0, 1.0 - distance/radius)
                
                # Process a portion of the neighbor's particles
                neighbor_processable = min(amount * falloff * 0.5, neighbor_density)
                new_neighbor_density = max(0.0, neighbor_density - neighbor_processable)
                
                # Update the processed particles map for this neighbor
                self.processed_particles[neighbor_key] = new_neighbor_density
                
                # Add the neighbor's processed amount to the total
                processable += neighbor_processable
        
        return processable
        
    def get_seconds_per_step(self):
        """
        Get the number of seconds per simulation step.
        
        Returns:
            float: Number of seconds per step
        """
        return self.seconds_per_step
        
    def _load_particles_from_zarr(self):
        """
        Load particle data from OceanParcels zarr file.
        Converts lat/lon coordinates to x/y in kilometers for our simulation.
        """
        try:
            # Load the zarr dataset
            ds = xr.open_zarr(self.zarr_path)
            
            # Extract time steps
            self.time_steps = ds.time.values
            
            # Store the dataset for later use
            self.particles_data = ds
            
<<<<<<< HEAD
            # Get the lat/lon ranges from the data
            min_lon = float(np.nanmin(ds.lon.values))
            max_lon = float(np.nanmax(ds.lon.values))
            min_lat = float(np.nanmin(ds.lat.values))
            max_lat = float(np.nanmax(ds.lat.values))
            
            # Store conversion parameters
            self.min_lon = min_lon
            self.max_lon = max_lon
            self.min_lat = min_lat
            self.max_lat = max_lat
            
            # Calculate time step in seconds
            try:
                if len(self.time_steps) > 1 and len(self.time_steps[0]) > 1:
                    # Get the first two valid timestamps for the first trajectory
                    valid_times = []
                    for i in range(len(self.time_steps[0])):
                        if not np.isnat(self.time_steps[0, i]):
                            valid_times.append(self.time_steps[0, i])
                        if len(valid_times) >= 2:
                            break
                    
                    if len(valid_times) >= 2:
                        # Calculate time difference in seconds
                        time_diff = (valid_times[1] - valid_times[0]).astype('timedelta64[s]').astype(np.float64)
                        if time_diff > 0:
                            self.seconds_per_step = time_diff
                            print(f"Zarr time step: {self.seconds_per_step} seconds")
                        else:
                            # Default to 5 minutes if calculation gives negative or zero
                            self.seconds_per_step = 300.0
                            print("Invalid time step detected, using default: 300 seconds (5 minutes)")
                    else:
                        # Default to 5 minutes if not enough valid timestamps
                        self.seconds_per_step = 300.0
                        print("Not enough valid timestamps, using default: 300 seconds (5 minutes)")
                else:
                    # Default to 5 minutes if not enough data
                    self.seconds_per_step = 300.0
                    print("Not enough time data, using default: 300 seconds (5 minutes)")
            except Exception as e:
                # Default to 5 minutes if there's an error
                self.seconds_per_step = 300.0
                print(f"Error calculating time step: {e}")
                print("Using default time step: 300 seconds (5 minutes)")
            
            # Initialize the particle map based on the first time step
            self._update_particles_from_zarr()
            
            print(f"Successfully loaded particles from {self.zarr_path}")
            print(f"Lat range: {min_lat} to {max_lat}, Lon range: {min_lon} to {max_lon}")
            print(f"Time steps: {len(self.time_steps[0])}")
            
        except Exception as e:
            print(f"Error loading zarr file: {e}")
            raise e  # Re-raise the exception since we don't have a fallback
=======
            self.clusters.append((x, y, strength, radius))
        
        # Create a numpy array for optimized calculations
        self.cluster_array = np.array(self.clusters)
    
    def _calculate_density_at_point(self, lat, long):
        """
        Calculate particle density at a specific point based on distance to clusters.
        Optimized for performance with simplified calculations.
        
        Args:
            lat (float): Latitude position
            long (float): Longitude position
            
        Returns:
            float: Density value between 0.0 and 1.0
        """
        # Start with base density
        density = self.base_density
        
        # Simple loop-based calculation - often faster for small numbers of clusters
        for cluster_x, cluster_y, strength, radius in self.clusters:
            # Calculate distance to cluster center
            dx = lat - cluster_x
            dy = long - cluster_y
            distance_squared = dx*dx + dy*dy
            radius_3x_squared = (radius * 3) ** 2
            
            # Calculate density contribution using Gaussian distribution
            if distance_squared < radius_3x_squared:  # Only consider points within 3x radius
                # Gaussian falloff from center - avoid sqrt for performance
                contribution = strength * math.exp(-distance_squared / (2 * radius*radius))
                density += contribution
        
        # Ensure density is between 0.0 and 1.0
        return max(0.0, min(1.0, density))
                
    def _update_particle_map(self):
        """
        Update the particle distribution map for one time step.
        Clusters slowly drift and evolve over time.
        Optimized for better performance.
        """
        # Update cluster positions and properties
        self._update_clusters()
        
        # Update the numpy array for optimized calculations
        self.cluster_array = np.array(self.clusters)
        
        # Recalculate densities based on new cluster positions
        # For efficiency, only update a small portion of the grid each step
        update_fraction = 0.05  # Update only 5% of the grid each step
        
        # Use numpy for faster operations
        if len(self.particle_map) > 0:
            keys = list(self.particle_map.keys())
            num_to_update = int(len(keys) * update_fraction)
            
            if num_to_update > 0:
                # Sample keys to update - using sample() for Python's random module
                indices = self.random_state.sample(range(len(keys)), num_to_update)
                keys_to_update = [keys[i] for i in indices]
                
                # Update the particle map with calculated densities - direct calculation is faster
                # than the multiprocessing overhead for small batches
                for key in keys_to_update:
                    lat = key[0] * self.grid_size
                    long = key[1] * self.grid_size
                    self.particle_map[key] = self._calculate_density_at_point(lat, long)
>>>>>>> 4be7a554
    
    def _update_particles_from_zarr(self):
        """
        Update the particle distribution based on the current time step in the zarr file.
        """
        if self.particles_data is None:
            return
        
        # Clear the current particle map
        self.particle_map = {}
        
        # Get the current time step data
        time_index = min(self.current_time_index, len(self.time_steps[0]) - 1)
        
        # Extract lat/lon for all particles at this time step
        lats = self.particles_data.lat.values[:, time_index]
        lons = self.particles_data.lon.values[:, time_index]
        
        # Count particles in each grid cell
        grid_counts = {}
        total_particles = 0
        
        # Process each particle
        for i in range(len(lats)):
            if np.isnan(lats[i]) or np.isnan(lons[i]):
                continue
                
            # Map from [min_lon, max_lon] to [0, width] and [min_lat, max_lat] to [0, height]
            x_km = ((lons[i] - self.min_lon) / (self.max_lon - self.min_lon)) * self.width
            y_km = ((lats[i] - self.min_lat) / (self.max_lat - self.min_lat)) * self.height
            
            # Skip if outside our map
            if x_km < 0 or x_km >= self.width or y_km < 0 or y_km >= self.height:
                continue
                
            # Convert to grid coordinates
            grid_x = int(x_km / self.grid_size)
            grid_y = int(y_km / self.grid_size)
            key = (grid_x, grid_y)
            
            # Increment count for this grid cell
            grid_counts[key] = grid_counts.get(key, 0) + 1
            total_particles += 1
        
        # Calculate average particles per cell if we have particles
        if total_particles > 0:
            # Find the maximum count for reference
            max_count = max(grid_counts.values()) if grid_counts else 1
            
            # Convert counts to density values
            for key, count in grid_counts.items():
                # Use a simple approach: high visibility for any cell with particles
                # Scale between 0.7 and 1.0 based on relative count
                relative_to_max = count / max_count
                density = 0.7 + (relative_to_max * 0.3)  # Ensures all particles are highly visible
                
                # Store in particle map
                self.particle_map[key] = density
        
        # Print some statistics about the particle distribution
        if total_particles > 0:
            print(f"Time step {self.current_time_index}: {total_particles} particles in {len(grid_counts)} cells (avg: {total_particles/max(1, len(grid_counts)):.2f} per occupied cell)")
        
        # Increment time index for next step
        self.current_time_index = (self.current_time_index + 1) % len(self.time_steps[0])
        
    def lon_lat_to_km(self, lon, lat):
        """
        Convert longitude and latitude to x, y coordinates in kilometers.
        
        Args:
            lon (float): Longitude in degrees
            lat (float): Latitude in degrees
            
        Returns:
            tuple: (x_km, y_km) coordinates
        """
        # Map from [min_lon, max_lon] to [0, width] and [min_lat, max_lat] to [0, height]
        x_km = ((lon - self.min_lon) / (self.max_lon - self.min_lon)) * self.width
        y_km = ((lat - self.min_lat) / (self.max_lat - self.min_lat)) * self.height
        return x_km, y_km
        
    def km_to_lon_lat(self, x_km, y_km):
        """
        Convert x, y coordinates in kilometers to longitude and latitude.
        
        Args:
            x_km (float): X coordinate in kilometers
            y_km (float): Y coordinate in kilometers
            
        Returns:
            tuple: (lon, lat) coordinates in degrees
        """
        # Map from [0, width] to [min_lon, max_lon] and [0, height] to [min_lat, max_lat]
        lon = self.min_lon + (x_km / self.width) * (self.max_lon - self.min_lon)
        lat = self.min_lat + (y_km / self.height) * (self.max_lat - self.min_lat)
        return lon, lat<|MERGE_RESOLUTION|>--- conflicted
+++ resolved
@@ -76,19 +76,10 @@
         elif key in self.particle_map:
             return self.particle_map[key]
         else:
-<<<<<<< HEAD
             # For points outside the grid, return zero density
             return 0.0
             
     def process_particles_at_location(self, x_km, y_km, amount):
-=======
-            # For points outside the grid, calculate density based on distance to clusters
-            density = self._calculate_density_at_point(center_lat, center_long)
-            # Cache the result for future lookups
-            self.particle_map[key] = density
-            return density
-            
-    def _batch_calculate_densities(self, lats, longs):
         """
         Calculate particle densities for multiple points at once.
         Optimized for performance using vectorized operations.
@@ -139,8 +130,7 @@
         # Ensure densities are between 0.0 and 1.0
         return np.clip(densities, 0.0, 1.0)
             
-    def process_particles_at_location(self, lat, long, amount):
->>>>>>> 4be7a554
+    def process_particles_at_location(self, x_km, y_km, amount):
         """
         Process (remove) particles at a specific location.
         
@@ -149,31 +139,20 @@
             y_km (float): Y position in kilometers
             amount (float): Amount of particles to process (0.0 to 1.0)
         """
-<<<<<<< HEAD
-        # Convert to grid coordinates
+        # Get the grid cell for this location
         grid_x = int(x_km / self.grid_size)
         grid_y = int(y_km / self.grid_size)
-=======
-        # Get the grid cell for this location
-        grid_x = int(lat / self.grid_size)
-        grid_y = int(long / self.grid_size)
->>>>>>> 4be7a554
         key = (grid_x, grid_y)
         
         # Get current density
         if key in self.particle_map:
             current_density = self.particle_map[key]
         else:
-<<<<<<< HEAD
             current_density = 0.0
         
         # Check if this area has already been processed
         if key in self.processed_particles:
             current_density = self.processed_particles[key]
-=======
-            current_density = self._calculate_density_at_point(lat, long)
-            self.particle_map[key] = current_density
->>>>>>> 4be7a554
         
         # Calculate how much can be processed (can't process more than exists)
         processable = min(amount, current_density)
@@ -241,7 +220,6 @@
             # Store the dataset for later use
             self.particles_data = ds
             
-<<<<<<< HEAD
             # Get the lat/lon ranges from the data
             min_lon = float(np.nanmin(ds.lon.values))
             max_lon = float(np.nanmax(ds.lon.values))
@@ -299,77 +277,6 @@
         except Exception as e:
             print(f"Error loading zarr file: {e}")
             raise e  # Re-raise the exception since we don't have a fallback
-=======
-            self.clusters.append((x, y, strength, radius))
-        
-        # Create a numpy array for optimized calculations
-        self.cluster_array = np.array(self.clusters)
-    
-    def _calculate_density_at_point(self, lat, long):
-        """
-        Calculate particle density at a specific point based on distance to clusters.
-        Optimized for performance with simplified calculations.
-        
-        Args:
-            lat (float): Latitude position
-            long (float): Longitude position
-            
-        Returns:
-            float: Density value between 0.0 and 1.0
-        """
-        # Start with base density
-        density = self.base_density
-        
-        # Simple loop-based calculation - often faster for small numbers of clusters
-        for cluster_x, cluster_y, strength, radius in self.clusters:
-            # Calculate distance to cluster center
-            dx = lat - cluster_x
-            dy = long - cluster_y
-            distance_squared = dx*dx + dy*dy
-            radius_3x_squared = (radius * 3) ** 2
-            
-            # Calculate density contribution using Gaussian distribution
-            if distance_squared < radius_3x_squared:  # Only consider points within 3x radius
-                # Gaussian falloff from center - avoid sqrt for performance
-                contribution = strength * math.exp(-distance_squared / (2 * radius*radius))
-                density += contribution
-        
-        # Ensure density is between 0.0 and 1.0
-        return max(0.0, min(1.0, density))
-                
-    def _update_particle_map(self):
-        """
-        Update the particle distribution map for one time step.
-        Clusters slowly drift and evolve over time.
-        Optimized for better performance.
-        """
-        # Update cluster positions and properties
-        self._update_clusters()
-        
-        # Update the numpy array for optimized calculations
-        self.cluster_array = np.array(self.clusters)
-        
-        # Recalculate densities based on new cluster positions
-        # For efficiency, only update a small portion of the grid each step
-        update_fraction = 0.05  # Update only 5% of the grid each step
-        
-        # Use numpy for faster operations
-        if len(self.particle_map) > 0:
-            keys = list(self.particle_map.keys())
-            num_to_update = int(len(keys) * update_fraction)
-            
-            if num_to_update > 0:
-                # Sample keys to update - using sample() for Python's random module
-                indices = self.random_state.sample(range(len(keys)), num_to_update)
-                keys_to_update = [keys[i] for i in indices]
-                
-                # Update the particle map with calculated densities - direct calculation is faster
-                # than the multiprocessing overhead for small batches
-                for key in keys_to_update:
-                    lat = key[0] * self.grid_size
-                    long = key[1] * self.grid_size
-                    self.particle_map[key] = self._calculate_density_at_point(lat, long)
->>>>>>> 4be7a554
     
     def _update_particles_from_zarr(self):
         """
@@ -461,6 +368,50 @@
             y_km (float): Y coordinate in kilometers
             
         Returns:
+            tuple: (lon, lat) coordinates
+        """
+        # Map from [0, width] to [min_lon, max_lon] and [0, height] to [min_lat, max_lat]
+        lon = self.min_lon + (x_km / self.width) * (self.max_lon - self.min_lon)
+        lat = self.min_lat + (y_km / self.height) * (self.max_lat - self.min_lat)
+        return lon, lat
+        # Update cluster positions and properties
+        self._update_clusters()
+        
+        # Update the numpy array for optimized calculations
+        self.cluster_array = np.array(self.clusters)
+        
+        # Recalculate densities based on new cluster positions
+        # For efficiency, only update a small portion of the grid each step
+        update_fraction = 0.05  # Update only 5% of the grid each step
+        
+        # Use numpy for faster operations
+        if len(self.particle_map) > 0:
+            keys = list(self.particle_map.keys())
+    def step(self):
+        """
+        Update the particle distribution for one time step.
+        """
+        # Update the particle distribution from zarr file
+        self._update_particles_from_zarr()
+        
+    def _update_wind(self):
+        """
+        Update wind direction for this time step.
+        Wind direction changes gradually over time, but speed remains constant at 0.5 knots.
+        """
+        # Since we're using zarr files, we don't need to update wind
+        # The particle positions are already pre-calculated
+        pass
+    
+    def km_to_lon_lat(self, x_km, y_km):
+        """
+        Convert x, y coordinates in kilometers to longitude and latitude.
+        
+        Args:
+            x_km (float): X coordinate in kilometers
+            y_km (float): Y coordinate in kilometers
+            
+        Returns:
             tuple: (lon, lat) coordinates in degrees
         """
         # Map from [0, width] to [min_lon, max_lon] and [0, height] to [min_lat, max_lat]
