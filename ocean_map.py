--- conflicted
+++ resolved
@@ -54,7 +54,7 @@
         Get the density of particles in a specified area.
         Takes into account areas where particles have been processed (removed).
         Optimized for performance.
-        
+
         Args:
             polygon (list): List of (lat, long) points defining the area to check
             
@@ -89,53 +89,53 @@
         """
         Calculate particle densities for multiple points at once.
         Optimized for performance using vectorized operations.
-        
+
         Args:
             lats (numpy.ndarray): Array of latitude positions
             longs (numpy.ndarray): Array of longitude positions
-            
+
         Returns:
             numpy.ndarray: Array of density values between 0.0 and 1.0
         """
         # Start with base density for all points
         n_points = len(lats)
         densities = np.full(n_points, self.base_density)
-        
+
         if len(self.clusters) == 0:
             return densities
-            
+
         # Get cluster data
         cluster_positions = self.cluster_array[:, :2]  # x, y coordinates
         strengths = self.cluster_array[:, 2]
         radii = self.cluster_array[:, 3]
         radii_squared_2x = 2 * (radii ** 2)
         radii_3x_squared = (radii * 3) ** 2
-        
+
         # For each point, calculate contributions from all clusters
         for i in range(n_points):
             lat, long = lats[i], longs[i]
-            
+
             # Calculate distances to all clusters at once
             dx = lat - cluster_positions[:, 0]
             dy = long - cluster_positions[:, 1]
             distances_squared = dx*dx + dy*dy
-            
+
             # Only consider clusters within 3x radius
             mask = distances_squared < radii_3x_squared
-            
+
             # Calculate contributions for relevant clusters
             if np.any(mask):
                 relevant_distances_squared = distances_squared[mask]
                 relevant_strengths = strengths[mask]
                 relevant_radii_squared = radii_squared_2x[mask]
-                
+
                 # Gaussian falloff from center
                 contributions = relevant_strengths * np.exp(-relevant_distances_squared / relevant_radii_squared)
                 densities[i] += np.sum(contributions)
-        
+
         # Ensure densities are between 0.0 and 1.0
         return np.clip(densities, 0.0, 1.0)
-            
+
     def process_particles_at_location(self, lat, long, amount):
         """
         Process (remove) particles at a specific location.
@@ -234,23 +234,14 @@
             radius = self.random_state.uniform(3.0, 8.0)  # Reduced from 5.0-20.0 to create smaller clusters
             
             self.clusters.append((x, y, strength, radius))
-<<<<<<< HEAD
+# Create a numpy array for optimized calculations
+        self.cluster_array = np.array(self.clusters)
 
     def _calculate_density_at_point(self, x_km, y_km):
         """
         Calculate particle density at a specific point based on distance to clusters.
-
-=======
-        
-        # Create a numpy array for optimized calculations
-        self.cluster_array = np.array(self.clusters)
-    
-    def _calculate_density_at_point(self, lat, long):
-        """
-        Calculate particle density at a specific point based on distance to clusters.
-        Optimized for performance with simplified calculations.
-        
->>>>>>> 912cdcc5
+Optimized for performance with simplified calculations.
+
         Args:
             x_km (float): X position in kilometers
             y_km (float): Y position in kilometers
@@ -259,36 +250,20 @@
             float: Density value between 0.0 and 1.0
         """
         # Start with base density
-<<<<<<< HEAD
-        density = self.base_density * 0.3  # Lower base density to make clusters more prominent
-
-        # Add contribution from each cluster
+        density = self.base_density
+
+        # Simple loop-based calculation - often faster for small numbers of clusters
         for cluster_x, cluster_y, strength, radius in self.clusters:
             # Calculate distance to cluster center
             dx = x_km - cluster_x
             dy = y_km - cluster_y
-            distance = math.sqrt(dx * dx + dy * dy)
-
-            # Calculate density contribution using Gaussian distribution
-            if distance < radius * 3:  # Only consider points within 3x radius
-                # Gaussian falloff from center
-                contribution = strength * math.exp(-(distance * distance) / (2 * radius * radius))
-=======
-        density = self.base_density
-        
-        # Simple loop-based calculation - often faster for small numbers of clusters
-        for cluster_x, cluster_y, strength, radius in self.clusters:
-            # Calculate distance to cluster center
-            dx = lat - cluster_x
-            dy = long - cluster_y
-            distance_squared = dx*dx + dy*dy
-            radius_3x_squared = (radius * 3) ** 2
+            distance_squared =dx * dx + dy * dy
+radius_3x_squared = (radius * 3) ** 2
             
             # Calculate density contribution using Gaussian distribution
             if distance_squared < radius_3x_squared:  # Only consider points within 3x radius
                 # Gaussian falloff from center - avoid sqrt for performance
-                contribution = strength * math.exp(-distance_squared / (2 * radius*radius))
->>>>>>> 912cdcc5
+                contribution = strength * math.exp(-distance_squared / (2 * radius * radius))
                 density += contribution
 
         # Ensure density is between 0.0 and 1.0
@@ -305,7 +280,7 @@
         
         # Update the numpy array for optimized calculations
         self.cluster_array = np.array(self.clusters)
-        
+
         # Recalculate densities based on new cluster positions
         # For efficiency, only update a small portion of the grid each step
         update_fraction = 0.05  # Update only 5% of the grid each step
@@ -314,12 +289,12 @@
         if len(self.particle_map) > 0:
             keys = list(self.particle_map.keys())
             num_to_update = int(len(keys) * update_fraction)
-            
+
             if num_to_update > 0:
                 # Sample keys to update - using sample() for Python's random module
                 indices = self.random_state.sample(range(len(keys)), num_to_update)
                 keys_to_update = [keys[i] for i in indices]
-                
+
                 # Update the particle map with calculated densities - direct calculation is faster
                 # than the multiprocessing overhead for small batches
                 for key in keys_to_update:
