--- conflicted
+++ resolved
@@ -5,15 +5,9 @@
     """
     A drone that follows a lawnmower pattern to scan the ocean map.
     """
-<<<<<<< HEAD
     def __init__(self, x_km=0.0, y_km=0.0, scan_radius=1.0, 
                  min_x=0.0, max_x=100.0, min_y=0.0, max_y=100.0, step_size=2.0,
-                 initial_direction=1, initial_vertical_direction=1):
-=======
-    def __init__(self, lat=0.0, long=0.0, scan_radius=1.0, 
-                 min_lat=0.0, max_lat=100.0, min_long=0.0, max_long=100.0, step_size=2.0,
                  initial_direction=1, initial_vertical_direction=1, strategy_name=None):
->>>>>>> 7e8520e4
         """
         Initialize a LawnmowerDrone with position and scanning capabilities.
         
@@ -70,8 +64,8 @@
                 v_distance = strategy["V (km)"]
                 
                 # Calculate the ratio between map dimensions and strategy dimensions
-                map_width = self.max_long - self.min_long
-                map_height = self.max_lat - self.min_lat
+                map_width = self.max_x - self.min_x
+                map_height = self.max_y - self.min_y
                 
                 # Scale the strategy parameters to the map size
                 # For a 100x100 map, we want to scale the H and V values appropriately
@@ -119,34 +113,18 @@
         Supports different initial directions and can move in any of the four cardinal directions.
         Uses horizontal_step for movement along rows and vertical_step for movement between rows.
         """
-<<<<<<< HEAD
-        # Move east or west (x direction)
-        self.x_km += self.direction * self.step_size
+        # Move horizontally (east or west) using the horizontal step size
+        self.x_km += self.direction * self.horizontal_step
         
-        # Check if we've reached a boundary
+        # Check if we've reached the horizontal boundary
         if self.x_km >= self.max_x:
             self.x_km = self.max_x
-            self.y_km += self.vertical_direction * self.step_size  # Move north or south
+            self.y_km += self.vertical_direction * self.vertical_step  # Move north or south using vertical step
             self.direction = -1  # Start moving west
             self.completed_rows += 1
-            
         elif self.x_km <= self.min_x:
             self.x_km = self.min_x
-            self.y_km += self.vertical_direction * self.step_size  # Move north or south
-=======
-        # Move horizontally (east or west) using the horizontal step size
-        self.long += self.direction * self.horizontal_step
-        
-        # Check if we've reached the horizontal boundary
-        if self.long >= self.max_long:
-            self.long = self.max_long
-            self.lat += self.vertical_direction * self.vertical_step  # Move north or south using vertical step
-            self.direction = -1  # Start moving west
-            self.completed_rows += 1
-        elif self.long <= self.min_long:
-            self.long = self.min_long
-            self.lat += self.vertical_direction * self.vertical_step  # Move north or south using vertical step
->>>>>>> 7e8520e4
+            self.y_km += self.vertical_direction * self.vertical_step  # Move north or south using vertical step
             self.direction = 1  # Start moving east
             self.completed_rows += 1
             
